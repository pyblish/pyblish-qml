
import json
import time
import collections

# Dependencies
import pyblish.logic

# Local libraries
from . import util, models, version, settings
from .vendor.Qt5 import QtCore

qtproperty = util.qtConstantProperty


class Controller(QtCore.QObject):
    """Communicate with QML"""

    # Signals
    info = QtCore.Signal(str, arguments=["message"])
    error = QtCore.Signal(str, arguments=["message"])

    show = QtCore.Signal()
    hide = QtCore.Signal()

    firstRun = QtCore.Signal()

    collecting = QtCore.Signal()
    validating = QtCore.Signal()
    extracting = QtCore.Signal()
    integrating = QtCore.Signal()

    repairing = QtCore.Signal()
    stopping = QtCore.Signal()
    saving = QtCore.Signal()
    initialising = QtCore.Signal()
    acting = QtCore.Signal()
    acted = QtCore.Signal()

    # A plug-in/instance pair is about to be processed
    about_to_process = QtCore.Signal(object, object)

    changed = QtCore.Signal()

    ready = QtCore.Signal()
    saved = QtCore.Signal()
    finished = QtCore.Signal()
    initialised = QtCore.Signal()
    commented = QtCore.Signal()
    commenting = QtCore.Signal(str, arguments=["comment"])

    state_changed = QtCore.Signal(str, arguments=["state"])

    # Statically expose these members to the QML run-time.
    itemModel = qtproperty(lambda self: self.data["models"]["item"])
    itemProxy = qtproperty(lambda self: self.data["proxies"]["item"])
    recordProxy = qtproperty(lambda self: self.data["proxies"]["record"])
    errorProxy = qtproperty(lambda self: self.data["proxies"]["error"])
    instanceProxy = qtproperty(lambda self: self.data["proxies"]["instance"])
    pluginProxy = qtproperty(lambda self: self.data["proxies"]["plugin"])
    resultModel = qtproperty(lambda self: self.data["models"]["result"])
    resultProxy = qtproperty(lambda self: self.data["proxies"]["result"])

<<<<<<< HEAD
    def __init__(self, host, parent=None):
=======
    def __init__(self, host, parent=None, targets=None):
>>>>>>> 18826c8c
        super(Controller, self).__init__(parent)

        # Connection to host
        self.host = host

<<<<<<< HEAD
=======
        self.targets = targets or []

>>>>>>> 18826c8c
        self.data = {
            "models": {
                "item": models.ItemModel(),
                "result": models.ResultModel(),
            },
            "comment": "",
            "firstRun": True,
        }

        self.data.update({
            "proxies": {
                "item": models.ProxyModel(self.data["models"]["item"]),

                "instance": models.ProxyModel(
                    self.data["models"]["item"],
                    includes={"itemType": ["instance"]}),

                "plugin": models.ProxyModel(
                    self.data["models"]["item"],
                    includes={"itemType": "plugin"},
                    excludes={"hasCompatible": [False]}),

                # Terminal
                "result": models.ProxyModel(
                    self.data["models"]["result"],
                    excludes={"levelname": ["DEBUG"]}),

                # Perspective
                "record": models.ProxyModel(
                    self.data["models"]["result"],
                    includes={"type": ["record"]}),

                "error": models.ProxyModel(
                    self.data["models"]["result"],
                    includes={"type": ["error"]})
            },
            "state": {
                "is_running": False,
                "readyCount": 0,
                "current": None,
                "all": list(),

                "testPassed": False,
            }
        })

        # Install state machine
        # ---------------------
        # This is what enables complex combinations of state
        # to appear as one, such that one may register interest in
        # e.g. a "finished" state, when "finished" may actually be
        # a combination of multiple child states.
        self.machine = self.setup_statemachine()

        self.info.connect(self.on_info)
        self.error.connect(self.on_error)
        self.finished.connect(self.on_finished)
        self.ready.connect(self.on_ready)
        self.show.connect(self.on_show)

        # NOTE: Listeners to this signal are run in the main thread
        self.about_to_process.connect(self.on_about_to_process,
                                      QtCore.Qt.QueuedConnection)

        self.state_changed.connect(self.on_state_changed)
        self.commenting.connect(self.on_commenting)

    def on_show(self):
        self.host.emit("pyblishQmlShown")

    def dispatch(self, func, *args, **kwargs):
        return getattr(self.host, func)(*args, **kwargs)

    def setup_statemachine(self):
        """Setup and start state machine"""

        machine = QtCore.QStateMachine()

        #  _______________
        # |               |
        # |               |
        # |               |
        # |_______________|
        #
        group = util.QState("group", QtCore.QState.ParallelStates, machine)

        #  _______________
        # | ____     ____ |
        # ||    |---|    ||
        # ||____|---|____||
        # |_______________| - Parallell State
        #
        visibility = util.QState("visibility", group)

        hidden = util.QState("hidden", visibility)
        visible = util.QState("visible", visibility)

        #  _______________
        # | ____     ____ |
        # ||    |---|    ||
        # ||____|---|____||
        # |_______________| - Parallell State
        #
        operation = util.QState("operation", group)

        ready = util.QState("ready", operation)

        collecting = util.QState("collecting", operation)
        validating = util.QState("validating", operation)
        extracting = util.QState("extracting", operation)
        integrating = util.QState("integrating", operation)

        finished = util.QState("finished", operation)
        repairing = util.QState("repairing", operation)
        initialising = util.QState("initialising", operation)
        stopping = util.QState("stopping", operation)
        stopped = util.QState("stopped", operation)
        saving = util.QState("saving", operation)

        #  _______________
        # | ____     ____ |
        # ||    |---|    ||
        # ||____|---|____||
        # |_______________| - Parallell State
        #
        errored = util.QState("errored", group)

        clean = util.QState("clean", errored)
        dirty = util.QState("dirty", errored)

        #  _______________
        # | ____     ____ |
        # ||    |---|    ||
        # ||____|---|____||
        # |_______________| - Parallell State

        # States that block the underlying GUI
        suspended = util.QState("suspended", group)

        alive = util.QState("alive", suspended)
        acting = util.QState("acting", suspended)
        acted = QtCore.QHistoryState(operation)
        acted.setDefaultState(ready)

        #  _______________
        # | ____     ____ |
        # ||    |---|    ||
        # ||____|---|____||
        # |_______________|
        # | ____     ____ |
        # ||    |---|    ||
        # ||____|---|____||
        # |_______________|
        #

        hidden.addTransition(self.show, visible)
        visible.addTransition(self.hide, hidden)

        ready.addTransition(self.acting, acting)
        ready.addTransition(self.validating, validating)
        ready.addTransition(self.initialising, initialising)
        ready.addTransition(self.repairing, repairing)
        ready.addTransition(self.saving, saving)
        saving.addTransition(self.saved, ready)

        collecting.addTransition(self.initialised, ready)
        collecting.addTransition(self.stopping, stopping)

        validating.addTransition(self.stopping, stopping)
        validating.addTransition(self.finished, finished)
        validating.addTransition(self.extracting, extracting)

        extracting.addTransition(self.stopping, stopping)
        extracting.addTransition(self.finished, finished)
        extracting.addTransition(self.integrating, integrating)

        integrating.addTransition(self.stopping, stopping)
        integrating.addTransition(self.finished, finished)

        finished.addTransition(self.initialising, initialising)
        finished.addTransition(self.acting, acting)
        initialising.addTransition(self.collecting, collecting)
        stopping.addTransition(self.acted, acted)
        stopping.addTransition(self.finished, finished)

        dirty.addTransition(self.initialising, clean)
        clean.addTransition(self.changed, dirty)

        alive.addTransition(self.acting, acting)
        acting.addTransition(self.acted, acted)

        # Set initial states
        for compound, state in {machine: group,
                                visibility: hidden,
                                operation: ready,
                                errored: clean,
                                suspended: alive}.items():
            compound.setInitialState(state)

        # Make connections
        for state in (hidden,
                      visible,
                      ready,
                      collecting,
                      validating,
                      extracting,
                      integrating,
                      finished,
                      repairing,
                      initialising,
                      stopping,
                      saving,
                      stopped,
                      dirty,
                      clean,
                      acting,
                      alive,
                      acted):
            state.entered.connect(
                lambda state=state: self.state_changed.emit(state.name))

        machine.start()
        return machine

    @QtCore.Slot(result=str)
    def comment(self):
        """Return first line of comment"""
        return self.data["comment"]

    @QtCore.Property(str, notify=state_changed)
    def state(self):
        return self.data["state"]["current"]

    @QtCore.Property(bool, notify=commented)
    def hasComment(self):
        return True if self.data["comment"] else False

    @QtCore.Property(bool, constant=True)
    def commentEnabled(self):
        return "comment" in self.host.cached_context.data

    @property
    def states(self):
        return self.data["state"]["all"]

    @QtCore.Slot(result=float)
    def time(self):
        return time.time()

    def iterator(self, plugins, context):
        """Primary iterator

        CAUTION: THIS RUNS IN A SEPARATE THREAD

        This is the brains of publishing. It handles logic related
        to which plug-in to process with which Instance or Context,
        in addition to stopping when necessary.

        """

        test = pyblish.logic.registered_test()
        state = {
            "nextOrder": None,
            "ordersWithError": set()
        }

        signals = {
            pyblish.api.ValidatorOrder: self.validating,
            pyblish.api.ExtractorOrder: self.extracting,
            pyblish.api.IntegratorOrder: self.integrating,
        }

        for plug, instance in iterator(plugins, context):

            if instance is not None and not instance.data.get("publish", True):
                continue

            state["nextOrder"] = plug.order

            for order in list(signals.keys()):
                if pyblish.lib.inrange(plug.order, order):
                    signals.pop(order).emit()

            if not self.data["state"]["is_running"]:
                return StopIteration("Stopped")

            if test(**state):
                self.data["state"]["testPassed"] = False
                return StopIteration("Stopped due to %s" % test(**state))

            self.data["state"]["testPassed"] = True

            try:
                # Notify GUI before commencing remote processing
                self.about_to_process.emit(plug, instance)

                result = self.host.process(plug, context, instance)

            except Exception as e:
                return StopIteration("Unknown error: %s" % e)

            else:
                # Make note of the order at which the
                # potential error error occured.
                has_error = result["error"] is not None
                if has_error:
                    state["ordersWithError"].add(plug.order)

            yield result

    @QtCore.Slot(int, result="QVariant")
    def getPluginActions(self, index):
        """Return actions from plug-in at `index`

        Arguments:
            index (int): Index at which item is located in model

        """

        index = self.data["proxies"]["plugin"].mapToSource(
            self.data["proxies"]["plugin"].index(
                index, 0, QtCore.QModelIndex())).row()
        item = self.data["models"]["item"].items[index]

        # Inject reference to the original index
        actions = [
            dict(action, **{"index": index})
            for action in item.actions
        ]

        # Context specific actions
        for action in list(actions):
            if action["on"] == "failed" and not item.hasError:
                actions.remove(action)
            if action["on"] == "succeeded" and not item.succeeded:
                actions.remove(action)
            if action["on"] == "processed" and not item.processed:
                actions.remove(action)
            if action["on"] == "notProcessed" and item.processed:
                actions.remove(action)

        # Discard empty categories, separators
        remaining_actions = list()
        index = 0
        try:
            action = actions[index]
        except IndexError:
            pass
        else:
            while action:
                try:
                    action = actions[index]
                except IndexError:
                    break

                isempty = False

                if action["__type__"] in ("category", "separator"):
                    try:
                        next_ = actions[index + 1]
                        if next_["__type__"] != "action":
                            isempty = True
                    except IndexError:
                        isempty = True

                if not isempty:
                    remaining_actions.append(action)

                index += 1

        return remaining_actions

    @QtCore.Slot(str)
    def runPluginAction(self, action):
        if "acting" in self.states:
            return self.error.emit("Busy")

        elif not any(state in self.states
                     for state in ["ready",
                                   "finished"]):
            return self.error.emit("Busy")

        action = json.loads(action)

        def run():
            util.echo("Running with states.. %s" % self.states)
            self.acting.emit()
            self.data["state"]["is_running"] = True

            item = self.data["models"]["item"].items[action["index"]]

            context = self.host.context()
            plugins = self.host.discover()
            plugin = next(x for x in plugins if x.id == item.id)

            result = self.host.process(**{
                "context": context,
                "plugin": plugin,
                "instance": None,
                "action": action["id"]
            })

            return result

        def on_finished(result):
            util.echo("Finished, finishing up..")

            models = self.data["models"]

            self.data["state"]["is_running"] = False
            self.acted.emit()

            # Inform GUI of success or failure
            plugin = models["item"].plugins[result["plugin"]["id"]]
            plugin.actionPending = False
            plugin.actionHasError = not result["success"]

            # Allow running action upon action, without resetting
            models["result"].update_with_result(result)
            self.info.emit("Success" if result["success"] else "Failed")
            util.echo("Finished with states.. %s" % self.states)

        util.defer(run, callback=on_finished)

    @QtCore.Slot(int)
    def toggleInstance(self, index):
        models = self.data["models"]
        proxies = self.data["proxies"]

        qindex = proxies["instance"].index(index, 0, QtCore.QModelIndex())
        source_qindex = self.data["proxies"]["instance"].mapToSource(qindex)
        source_index = source_qindex.row()
        item = models["item"].items[source_index]

        if item.optional:
            self.__toggle_item(models["item"], source_index)
        else:
            self.error.emit("Cannot toggle")

    @QtCore.Slot(bool, str)
    def toggleSection(self, checkState, sectionLabel):
        model = self.data["models"]["item"]

        # Get all items' current toggle state
        states = set()
        for item in model.items:
            if item.itemType == "instance" and sectionLabel == item.category:
                if item.optional:
                    states.add(item.isToggled)

            if item.itemType == "plugin" and sectionLabel == item.verb:
                if item.optional:
                    states.add(item.isToggled)

        if len(states) == 1:
            # Use items' states instead of section state if all optional items
            # are the same state.
            checkState = not states.pop()

        for item in model.items:
            if item.itemType == "instance" and sectionLabel == item.category:
                if item.isToggled != checkState and item.optional:
                    self.__toggle_item(model, model.items.index(item))

            if item.itemType == "plugin" and sectionLabel == item.verb:
                if item.isToggled != checkState and item.optional:
                    self.__toggle_item(model, model.items.index(item))

    @QtCore.Slot(bool, str)
    def hideSection(self, hideState, sectionLabel):
        model = self.data["models"]["item"]

        for item in model.items:
            if item.itemType == "instance" and sectionLabel == item.category:
                self.__hide_item(model, model.items.index(item), hideState)

            if item.itemType == "plugin" and item.verb == sectionLabel:
                self.__hide_item(model, model.items.index(item), hideState)

            if item.itemType == "section" and item.name == sectionLabel:
                self.__hide_item(model, model.items.index(item), hideState)

    @QtCore.Slot(int, result="QVariant")
    def pluginData(self, index):
        models = self.data["models"]
        proxies = self.data["proxies"]

        qindex = proxies["plugin"].index(index, 0, QtCore.QModelIndex())
        source_qindex = proxies["plugin"].mapToSource(qindex)
        source_index = source_qindex.row()
        return self.__item_data(models["item"], source_index)

    @QtCore.Slot(int, result="QVariant")
    def instanceData(self, index):
        models = self.data["models"]
        proxies = self.data["proxies"]

        qindex = proxies["instance"].index(index, 0, QtCore.QModelIndex())
        source_qindex = proxies["instance"].mapToSource(qindex)
        source_index = source_qindex.row()
        return self.__item_data(models["item"], source_index)

    @QtCore.Slot(int)
    def togglePlugin(self, index):
        models = self.data["models"]
        proxies = self.data["proxies"]

        qindex = proxies["plugin"].index(index, 0, QtCore.QModelIndex())
        source_qindex = proxies["plugin"].mapToSource(qindex)
        source_index = source_qindex.row()
        item = models["item"].items[source_index]

        if item.optional:
            self.__toggle_item(self.data["models"]["item"], source_index)
        else:
            self.error.emit("Cannot toggle")

    @QtCore.Slot(str, str, str, str)
    def exclude(self, target, operation, role, value):
        """Exclude a `role` of `value` at `target`

        Arguments:
            target (str): Destination proxy model
            operation (str): "add" or "remove" exclusion
            role (str): Role to exclude
            value (str): Value of `role` to exclude

        """

        target = {"result": self.data["proxies"]["result"],
                  "instance": self.data["proxies"]["instance"],
                  "plugin": self.data["proxies"]["plugin"]}[target]

        if operation == "add":
            target.add_exclusion(role, value)

        elif operation == "remove":
            target.remove_exclusion(role, value)

        else:
            raise TypeError("operation must be either `add` or `remove`")

    @QtCore.Slot()
    def save(self):
        # Deprecated
        return

    def __item_data(self, model, index):
        """Return item data as dict"""
        item = model.items[index]

        data = {
            "name": item.name,
            "data": item.data,
            "doc": getattr(item, "doc", None),
            "path": getattr(item, "path", None),
        }

        return data

    def __hide_item(self, model, index, hideState):
        item = model.items[index]
        item.isHidden = hideState

    def __toggle_item(self, model, index):
        if "ready" not in self.states:
            return self.error.emit("Not ready")

        item = model.items[index]

        new_value = not item.isToggled
        old_value = item.isToggled

        if item.itemType == "plugin":
            self.host.emit("pluginToggled",
                           plugin=item.id,
                           new_value=new_value,
                           old_value=old_value)

        if item.itemType == "instance":
            self.host.emit("instanceToggled",
                           instance=item.id,
                           new_value=new_value,
                           old_value=old_value)

        item.isToggled = new_value
        self.data["models"]["item"].update_compatibility()

    def echo(self, data):
        """Append `data` to result model"""
        self.data["models"]["result"].add_item(data)

    def comment_sync(self, comment):
        """Update comments to host and notify subscribers"""
        self.host.update(key="comment", value=comment)
        self.host.emit("commented", comment=comment)

    def is_ready(self):
        count = self.data["state"]["readyCount"]
        util.wait(self.ready, 1000)
        return self.data["state"]["readyCount"] == count + 1

    # Event handlers

    def on_commenting(self, comment):
        """The user is entering a comment"""

        def update():
            context = self.host.cached_context
            context.data["comment"] = comment
            self.data["comment"] = comment

            # Notify subscribers of the comment
            self.comment_sync(comment)

            self.commented.emit()

        # Update local cache a little later
        util.schedule(update, 100, channel="commenting")

    def on_about_to_process(self, plugin, instance):
        """Reflect currently running pair in GUI"""

        if instance is None:
            instance_item = self.data["models"]["item"].instances[0]
        else:
            instance_item = self.data["models"]["item"].instances[instance.id]

        plugin_item = self.data["models"]["item"].plugins[plugin.id]

        for section in self.data["models"]["item"].sections:
            if section.name == plugin_item.verb:
                section.isProcessing = True
            if section.name == instance_item.category:
                section.isProcessing = True

        instance_item.isProcessing = True
        plugin_item.isProcessing = True

    def on_state_changed(self, state):
        util.echo("Entering state: \"%s\"" % state)

        if state == "ready":
            self.ready.emit()

        self.data["state"]["current"] = state
        self.data["state"]["all"] = list(
            s.name for s in self.machine.configuration()
        )

    def on_ready(self):
        self.data["state"]["readyCount"] += 1

    def on_finished(self):
        self.data["models"]["item"].reset_status()

        self.echo({
            "type": "message",
            "message": "Finished"
        })

    def on_error(self, message):
        """An error has occurred"""
        util.echo(message)

    def on_info(self, message):
        """A message was sent"""
        self.echo({
            "type": "message",
            "message": message
        })

    # Slots

    @QtCore.Slot()
    def stop(self):
        self.data["state"]["is_running"] = False
        self.stopping.emit()

    @QtCore.Slot()
    def reset(self):
        """Request that host re-discovers plug-ins and re-processes selectors

        A reset completely flushes the state of the GUI and reverts
        back to how it was when it first got launched.

        Pipeline:
              ______________     ____________     ______________
             |              |   |            |   |              |
             | host.reset() |-->| on_reset() |-->| on_context() |--
             |______________|   |____________|   |______________| |
             _______________     __________     _______________   |
            |               |   |          |   |               |  |
            | on_finished() |<--| on_run() |<--| on_discover() |<--
            |_______________|   |__________|   |_______________|

        """

        if not any(state in self.states for state in ("ready", "finished")):
            return self.error.emit("Not ready")

        self.initialising.emit()

        util.timer("resetting..")
        stats = {"requestCount": self.host.stats()["totalRequestCount"]}

        # Clear models
        self.data["models"]["item"].reset()
        self.data["models"]["result"].reset()

        def on_finished(plugins, context):
            # Compute compatibility
            for plugin in self.data["models"]["item"].plugins:
                if plugin.instanceEnabled:
                    instances = pyblish.logic.instances_by_plugin(context,
                                                                  plugin)
                    plugin.compatibleInstances = list(i.id for i in instances)
                else:
                    plugin.compatibleInstances = [context.id]

            self.data["models"]["item"].reorder(context)

            # Report statistics
            stats["requestCount"] -= self.host.stats()["totalRequestCount"]
            util.timer_end("resetting..", "Spent %.2f ms resetting")
            util.echo("Made %i requests during reset."
                      % abs(stats["requestCount"]))

            # Reset Context
            context_item = self.data["models"]["item"].instances[0]
            context_item.hasError = False
            context_item.succeeded = False
            context_item.processed = False
            context_item.isProcessing = False
            context_item.currentProgress = 0
            context_item.label = context.data.get("label")

            self.initialised.emit()

            self.data["models"]["item"].update_compatibility()

            # Remember comment across resets
            comment = self.data["comment"]
            if comment:
                print("Installing local comment..")
                self.host.cached_context.data["comment"] = comment
            else:
                print("No local comment, reading from context..")
                comment = self.host.cached_context.data.get("comment", "")
                self.data["comment"] = comment

            # Notify subscribers of the comment
            self.comment_sync(comment)

            first_run = self.data["firstRun"]
            if first_run:
                self.firstRun.emit()
                self.data["firstRun"] = False

            self.host.emit("reset", context=None)

            # Hidden sections
            for section in self.data["models"]["item"].sections:
                if section.name in settings.HiddenSections:
                    self.hideSection(True, section.name)

            # Run selected procedure on first run
            if first_run:
                if self.data.get('autoPublish'):
                    print("Starting auto-publish at first run..")
                    util.schedule(self.publish, 1)
                elif self.data.get('autoValidate'):
                    print("Starting auto-validate at first run..")
                    util.schedule(self.validate, 1)

        def on_run(plugins):
            """Fetch instances in their current state, right after reset"""

            util.defer(self.host.context,
                       callback=lambda context: on_finished(plugins, context))

        def on_discover(plugins, context):
            collectors = list()

            for plugin in plugins:
                self.data["models"]["item"].add_plugin(plugin.to_json())

                # Sort out which of these are Collectors
                if not pyblish.lib.inrange(
                        number=plugin.order,
                        base=pyblish.api.Collector.order):
                    continue

                if not plugin.active:
                    continue

                collectors.append(plugin)

            self.collecting.emit()

            self.run(collectors, context,
                     callback=on_run,
                     callback_args=[plugins])

        def on_context(context):
            context.data["pyblishQmlVersion"] = version
            context.data["targets"] = self.host.targets()

            self.data["models"]["item"].add_context(context.to_json())
            self.data["models"]["result"].add_context(context.to_json())

            util.defer(
                self.host.discover,
                callback=lambda plugins: on_discover(plugins, context)
            )

        def on_reset():
            util.defer(self.host.context, callback=on_context)

        util.defer(self.host.reset, callback=on_reset)

    @QtCore.Slot()
    def publish(self):
        """Start asynchonous publishing

        Publishing takes into account all available and currently
        toggled plug-ins and instances.

        """

        def get_data():
            model = self.data["models"]["item"]

            # Communicate with host to retrieve current plugins and instances
            # This can potentially take a very long time; it is run
            # asynchronously and initiates processing once complete.
            host_plugins = dict((p.id, p) for p in self.host.cached_discover)
            host_context = dict((i.id, i) for i in self.host.cached_context)

            plugins = list()
            instances = list()

            for plugin in models.ItemIterator(model.plugins):

                # Exclude Collectors
                if pyblish.lib.inrange(
                        number=plugin.order,
                        base=pyblish.api.Collector.order):
                    continue

                plugins.append(host_plugins[plugin.id])

            for instance in models.ItemIterator(model.instances):
                instances.append(host_context[instance.id])

            return plugins, instances

        def on_data_received(args):
            self.run(*args, callback=on_finished)

        def on_finished():
            self.host.emit("published", context=None)

            if not self.data["state"]["testPassed"]:
                # Possible stopped on validation fail or the extraction has
                # been interrupted. Depend on the continual processing test.
                return

            # If there are instance that has error after the test passed,
            # prompt publish failed message to footer.
            model = self.data["models"]["item"]
            for instance in models.ItemIterator(model.instances):
                if instance.hasError:
                    self.info.emit("Published, with errors..")
                    break

        util.defer(get_data, callback=on_data_received)

    @QtCore.Slot()
    def validate(self):
        """Start asynchonous validation

        Validation only takes into account currently available
        and toggled Validators, and leaves all else behind.

        """

        def get_data():
            model = self.data["models"]["item"]

            # Communicate with host to retrieve current plugins and instances
            # This can potentially take a very long time; it is run
            # asynchronously and initiates processing once complete.
            host_plugins = dict((p.id, p) for p in self.host.cached_discover)
            host_context = dict((i.id, i) for i in self.host.cached_context)

            plugins = list()
            instances = list()

            for plugin in models.ItemIterator(model.plugins):
                # Consider Validators only.
                if not pyblish.lib.inrange(plugin.order,
                                           base=pyblish.api.Validator.order):
                    continue

                plugins.append(host_plugins[plugin.id])

            for instance in models.ItemIterator(model.instances):
                instances.append(host_context[instance.id])

            return plugins, instances

        def on_data_received(args):
            self.run(*args, callback=on_finished)

        def on_finished():
            self.host.emit("validated", context=None)

        util.defer(get_data, callback=on_data_received)

    def run(self, plugins, context, callback=None, callback_args=None):
        """Commence asynchronous tasks

        This method runs through the provided `plugins` in
        an asynchronous manner, interrupted by either
        completion or failure of a plug-in.

        Inbetween processes, the GUI is fed information
        from the task and redraws itself.

        Arguments:
            plugins (list): Plug-ins to process
            context (list): Instances to process
            callback (func, optional): Called on finish
            callback_args (list, optional): Arguments passed to callback

        """
        callback_args = callback_args or []

        # if "ready" not in self.states:
        #     return self.error.emit("Not ready")

        # Initial set-up
        self.data["state"]["is_running"] = True

        # Setup statistics for better debugging.
        # (To be finalised in `on_finished`)
        util.timer("publishing")
        stats = {"requestCount": self.host.stats()["totalRequestCount"]}

        # For each completed task, update
        # the GUI and commence next task.
        def on_next(result):
            if isinstance(result, StopIteration):
                return on_finished(str(result))

            self.data["models"]["item"].update_with_result(result)
            self.data["models"]["result"].update_with_result(result)

            # Once the main thread has finished updating
            # the GUI, we can proceed handling of next task.
            util.defer(self.host.context, callback=update_context)

        def update_context(ctx):
            item_model = self.data["models"]["item"]
            instance_items = {item.id: item for item in item_model.instances}
            for instance in ctx:
                id = instance.id
                item = instance_items.get(id)
                if item is not None:
                    proxy = next((i for i in context if i.id == id), None)
                    update_instance(item, proxy, instance.data)
                    continue

                context.append(instance)
                item_model.add_instance(instance.to_json())

            if len(ctx) < item_model.instance_count():
                remove_instance(ctx, instance_items)

            util.defer(lambda: next(iterator), callback=on_next)

        def update_instance(item, proxy, data):
            """Update model and proxy for reflecting changes on instance"""

            # Update instance item model data for GUI
            item.isToggled = data.get("publish", True)
            item.optional = data.get("optional", True)
            item.category = data.get("category", data["family"])
            item.label = data.get("label", None)

            families = [data["family"]]
            families.extend(data.get("families", []))
            item.familiesConcatenated = ", ".join(families)

            if proxy is None:
                return
            # Update proxy instance data which currently being iterated in
            # the primary iterator
            proxy.data["publish"] = data.get("publish", True)
            proxy.data["family"] = data["family"]
            proxy.data["families"] = data.get("families", [])

        def remove_instance(ctx, items):
            """Remove instance"""
            instances = {i.id: i for i in context}
            instance_ids = set(i.id for i in ctx)
            instance_ids.add(ctx.id)
            for id, item in items.items():
                if id not in instance_ids:
                    # Remove from model
                    self.data["models"]["item"].remove_instance(item)
                    # Remove instance from list
                    context.remove(instances[id])

        def on_finished(message=None):
            """Locally running function"""
            self.data["state"]["is_running"] = False
            self.finished.emit()

            if message:
                self.info.emit(message)

            # Report statistics
            stats["requestCount"] -= self.host.stats()["totalRequestCount"]
            util.timer_end("publishing", "Spent %.2f ms resetting")
            util.echo("Made %i requests during publish."
                      % abs(stats["requestCount"]))

            if callback:
                callback(*callback_args)

        # The iterator initiates processing and is
        # executed one item at a time in a separate thread.
        # Once the thread finishes execution, it signals
        # the `callback`.
        iterator = self.iterator(plugins, context)
        util.defer(lambda: next(iterator), callback=on_next)

    @QtCore.Slot(int)
    def repairPlugin(self, index):
        """

        DEPRECATED: REMOVE ME

        """

        if "finished" not in self.states:
            self.error.emit("Not ready")
            return

        self.data["state"]["is_running"] = True

        # Setup statistics
        util.timer("publishing")
        stats = {"requestCount": self.host.stats()["totalRequestCount"]}

        instance_iterator = models.ItemIterator(
            self.data["models"]["item"].instances)
        failed_instances = [p.id for p in instance_iterator
                            if p.hasError]

        # Get available items from host
        plugins = collections.OrderedDict(
            (p.id, p) for p in self.host.discover())
        context = collections.OrderedDict(
            (p.id, p) for p in self.host.context()
            if p.id in failed_instances)

        # Filter items in GUI with items from host
        index = self.data["proxies"]["plugin"].index(
            index, 0, QtCore.QModelIndex())
        index = self.data["proxies"]["plugin"].mapToSource(index)
        plugin = self.data["models"]["item"].items[index.row()]
        plugin.hasError = False

        plugin = plugins[plugin.id]

        iterator = pyblish.logic.process(
            func=self.host.repair,
            plugins=[plugin],
            context=context.values(),
            test=self.host.test)

        def on_next(result):
            if not self.data["state"]["is_running"]:
                return on_finished()

            if isinstance(result, StopIteration):
                return on_finished()

            if isinstance(result, pyblish.logic.TestFailed):
                self.error.emit(str(result))
                return on_finished()

            if isinstance(result, Exception):
                self.error.emit("Unknown error occured; check terminal")
                self.echo({"type": "message", "message": str(result)})
                return on_finished()

            self.data["models"]["item"].update_with_result(result)
            self.data["models"]["result"].update_with_result(result)

            # Run next again
            util.defer(lambda: next(iterator), callback=on_next)

        def on_finished():
            self.data["state"]["is_running"] = False
            self.finished.emit()

            # Report statistics
            stats["requestCount"] -= self.host.stats()["totalRequestCount"]
            util.timer_end("publishing", "Spent %.2f ms resetting")
            util.echo("Made %i requests during publish."
                      % abs(stats["requestCount"]))

        # Reset state
        util.defer(lambda: next(iterator), callback=on_next)


def iterator(plugins, context):
    """An iterator for plug-in and instance pairs"""
    test = pyblish.logic.registered_test()
    state = {
        "nextOrder": None,
        "ordersWithError": set()
    }

    for plugin in plugins:
        state["nextOrder"] = plugin.order

        message = test(**state)
        if message:
            return StopIteration("Stopped due to %s" % message)

        instances = pyblish.api.instances_by_plugin(context, plugin)
        if plugin.__instanceEnabled__:
            for instance in instances:
                yield plugin, instance

        else:
            yield plugin, None<|MERGE_RESOLUTION|>--- conflicted
+++ resolved
@@ -61,21 +61,12 @@
     resultModel = qtproperty(lambda self: self.data["models"]["result"])
     resultProxy = qtproperty(lambda self: self.data["proxies"]["result"])
 
-<<<<<<< HEAD
     def __init__(self, host, parent=None):
-=======
-    def __init__(self, host, parent=None, targets=None):
->>>>>>> 18826c8c
         super(Controller, self).__init__(parent)
 
         # Connection to host
         self.host = host
 
-<<<<<<< HEAD
-=======
-        self.targets = targets or []
-
->>>>>>> 18826c8c
         self.data = {
             "models": {
                 "item": models.ItemModel(),
