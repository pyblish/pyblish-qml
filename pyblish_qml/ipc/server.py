"""Speak to parent process

 _______________          _____________
|               |        |             |
|   e.g. Maya   |        | pyblish-qml |
|               |        |             |
|   Popen.stdin o-------->             |
|               |        |             |
|  Popen.stdout <--------o             |
|               |        |             |
|               |        |             |
|               |        |             |
|_______________|        |_____________|

"""

import os
import sys
import json
import threading
import subprocess
import time

from .. import _state
from ..vendor import six

CREATE_NO_WINDOW = 0x08000000
IS_WIN32 = sys.platform == "win32"


def default_wrapper(func, *args, **kwargs):
    return func(*args, **kwargs)


class Proxy(object):
    """Speak to child process"""

    def __init__(self, server):
        self.popen = server.popen

    def show(self, settings=None):
        """Show the GUI

        Arguments:
            settings (optional, dict): Client settings

        """
        self._dispatch("show", args=[settings or {}])

    def hide(self):
        """Hide the GUI"""
        self._dispatch("hide")

    def quit(self):
        """Ask the GUI to quit"""
        self._dispatch("quit")

    def rise(self):
        """Rise GUI from hidden"""
        self._dispatch("rise")

    def inFocus(self):
        """Set GUI on-top flag"""
        self._dispatch("inFocus")

    def outFocus(self):
        """Remove GUI on-top flag"""
        self._dispatch("outFocus")

    def kill(self):
        """Forcefully destroy the process"""
        self.popen.kill()

    def publish(self):
        self._dispatch("publish")

    def validate(self):
        self._dispatch("validate")

    def _dispatch(self, func, args=None):
        data = json.dumps(
            {
                "header": "pyblish-qml:popen.parent",
                "payload": {
                    "name": func,
                    "args": args or list(),
                }
            }
        )

        if six.PY3:
            data = data.encode("ascii")

        self.popen.stdin.write(data + b"\n")
        self.popen.stdin.flush()


class Server(object):
    """A subprocess server

    This server relies on stdout and stdin for interprocess communication.

    Arguments:
        service (service.Service): Dispatch requests to this service
        python (str, optional): Absolute path to Python executable
        pyqt5 (str, optional): Absolute path to PyQt5
        targets (list, optional): Publishing targets, e.g. `ftrack`
        modal (bool, optional): Block interactions to parent

    """

    def __init__(self,
                 service,
                 python=None,
                 pyqt5=None,
                 targets=None,
                 modal=False,
                 environ=None):

        super(Server, self).__init__()
        self.service = service
        self.listening = False

        # Store modal state
        self.modal = modal

        # The server may be run within Maya or some other host,
        # in which case we refer to it as running embedded.
        is_embedded = os.path.split(sys.executable)[-1].lower() != "python.exe"

        python = python or find_python()
        print("Using Python @ '%s'" % python)

        pyqt5 = pyqt5 or find_pyqt5(python)
        print("Using PyQt5 @ '%s'" % pyqt5)

        # Maintain the absolute minimum of environment variables,
        # to avoid issues on invalid types.
        environ = {
            key: os.getenv(key)
            for key in ("USERNAME",
                        "SYSTEMROOT",
                        "PYTHONPATH",
                        "PATH",

                        # Linux
                        "DISPLAY")
            if os.getenv(key)
        }

        # Append PyQt5 to existing PYTHONPATH, if available
        environ["PYTHONPATH"] = os.pathsep.join(
            path for path in [os.getenv("PYTHONPATH"), pyqt5]
            if path is not None
        )

        # Protect against an erroneous parent environment
        # The environment passed to subprocess is inherited from
        # its parent, but the parent may - at run time - have
        # made the environment invalid. For example, a unicode
        # key or value in `os.environ` is not a valid environment.
        if not all(isinstance(key, str) for key in environ):
            print("One or more of your environment variable "
                  "keys are not <str>")

            for key in os.environ:
                if not isinstance(key, str):
                    print("- %s is not <str>" % key)

        if not all(isinstance(key, str) for key in environ.values()):
            print("One or more of your environment "
                  "variable values are not <str>")

            for key, value in os.environ.items():
                if not isinstance(value, str):
                    print("- Value of %s=%s is not <str>" % (key, value))

        kwargs = dict(args=[
            python, "-u", "-m", "pyblish_qml",

            # Indicate that this is a child of the parent process,
            # and that it should expect to speak with the parent
            "--aschild"],

            # Any path other than where the host was launched from
            # to prevent accidental pickup of e.g. PyQt5 binaries.
            cwd=os.path.dirname(__file__),

            env=environ,

            stdin=subprocess.PIPE,
            stdout=subprocess.PIPE,
            stderr=subprocess.STDOUT,
        )

        if IS_WIN32 and is_embedded:
            # This will prevent an embedded Python
            # from opening an external terminal window.
            kwargs["creationflags"] = CREATE_NO_WINDOW

        print("Targets: {0}".format(", ".join(targets)))
<<<<<<< HEAD

        self.service.set_targets(targets)
        self.service.reset()
=======
        kwargs["args"].append("--targets")
        kwargs["args"].extend(targets)
>>>>>>> 18826c8c

        self.popen = subprocess.Popen(**kwargs)

    def stop(self):
        try:
            return self.popen.kill()
        except OSError as e:
            # Assume process is already dead
            print(e)

    def wait(self):
        return self.popen.wait()

    def listen(self):
        """Listen to both stdout and stderr

        We'll want messages of a particular origin and format to
        cause QML to perform some action. Other messages are simply
        forwarded, as they are expected to be plain print or error messages.

        """

        def _listen():
            """This runs in a thread"""
            HEADER = "pyblish-qml:popen.request"

            # To ensure successful IPC message parsing, the message got a
            # delimiter newline in front of it. To differentiate between
            # real newlines and message preambles we need to buffer them
            # until the next part arrives.
            last_msg_newline = False

            for line in iter(self.popen.stdout.readline, b""):

                if six.PY3:
                    line = line.decode("utf8")

                try:
                    response = json.loads(line)
                except Exception:
                    if last_msg_newline:
                        # last newline message was a real newline
                        sys.stdout.write("\n")
                        last_msg_newline = False

                    if line == "\n":
                        # buffer and print newlines only if they are not
                        # preambles of messages
                        last_msg_newline = True
                    else:
                        # This must be a regular message.
                        line = line.strip()
                        if line:
                            sys.stdout.write(line + "\n")

                else:

                    if (hasattr(response, "get") and
                            response.get("header") == HEADER):

                        payload = response["payload"]
                        args = payload["args"]

                        func_name = payload["name"]

                        wrapper = _state.get("dispatchWrapper",
                                             default_wrapper)

                        func = getattr(self.service, func_name)
                        result = wrapper(func, *args)  # block..

                        # Note(marcus): This is where we wait for the host to
                        # finish. Technically, we could kill the GUI at this
                        # point which would make the following commands throw
                        # an exception. However, no host is capable of kill
                        # the GUI whilst running a command. The host is locked
                        # until finished, which means we are guaranteed to
                        # always respond.

                        data = json.dumps({
                            "header": "pyblish-qml:popen.response",
                            "payload": result
                        })

                        if six.PY3:
                            data = data.encode("ascii")

                        self.popen.stdin.write(data + b"\n")
                        self.popen.stdin.flush()

                    else:
                        # In the off chance that a message
                        # was successfully decoded as JSON,
                        # but *wasn't* a request, just print it.
                        if last_msg_newline:
                            # last newline message was a real newline
                            sys.stdout.write("\n")
                        sys.stdout.write(line)

                    # Last newline has been handled at this point.
                    last_msg_newline = False

        if not self.listening:
            self._start_pulse()

            if self.modal:
                _listen()
            else:
                thread = threading.Thread(target=_listen)
                thread.daemon = True
                thread.start()

            self.listening = True

    def _start_pulse(self):
        """Send pulse to child process

        Child process will run forever if parent process encounter such
        failure that not able to kill child process.

        This inform child process that server is still running and child
        process will auto kill itself after server stop sending pulse
        message.

        """

        def _pulse():
            start_time = time.time()

            while True:
                data = json.dumps({"header": "pyblish-qml:server.pulse"})

                if six.PY3:
                    data = data.encode("ascii")

                try:
                    self.popen.stdin.write(data + b"\n")
                    self.popen.stdin.flush()
                except IOError:
                    break

                # Send pulse every 5 seconds
                time.sleep(5.0 - ((time.time() - start_time) % 5.0))

        thread = threading.Thread(target=_pulse)
        thread.daemon = True
        thread.start()


def find_python():
    """Search for Python automatically"""
    python = (
        _state.get("pythonExecutable") or

        # Support for multiple executables.
        next((
            exe for exe in
            os.getenv("PYBLISH_QML_PYTHON_EXECUTABLE", "").split(os.pathsep)
            if os.path.isfile(exe)), None
        ) or

        # Search PATH for executables.
        which("python") or
        which("python3")
    )

    if not python or not os.path.isfile(python):
        raise ValueError("Could not locate Python executable.")

    return python


def find_pyqt5(python):
    """Search for PyQt5 automatically"""
    pyqt5 = (
        _state.get("pyqt5") or
        os.getenv("PYBLISH_QML_PYQT5")
    )

    return pyqt5


def which(program):
    """Locate `program` in PATH

    Arguments:
        program (str): Name of program, e.g. "python"

    """

    def is_exe(fpath):
        if os.path.isfile(fpath) and os.access(fpath, os.X_OK):
            return True
        return False

    for path in os.environ["PATH"].split(os.pathsep):
        for ext in os.getenv("PATHEXT", "").split(os.pathsep):
            fname = program + ext.lower()
            abspath = os.path.join(path.strip('"'), fname)

            if is_exe(abspath):
                return abspath

    return None<|MERGE_RESOLUTION|>--- conflicted
+++ resolved
@@ -199,14 +199,9 @@
             kwargs["creationflags"] = CREATE_NO_WINDOW
 
         print("Targets: {0}".format(", ".join(targets)))
-<<<<<<< HEAD
 
         self.service.set_targets(targets)
         self.service.reset()
-=======
-        kwargs["args"].append("--targets")
-        kwargs["args"].extend(targets)
->>>>>>> 18826c8c
 
         self.popen = subprocess.Popen(**kwargs)
 
